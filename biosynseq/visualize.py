"""Visualize synthetic sequences using t-SNE, UMAP, and other visualization schemes."""
import logging
from argparse import ArgumentParser, Namespace
from pathlib import Path
from typing import Dict, List

import matplotlib.pyplot as plt
import numpy as np
import pandas as pd

from biosynseq import metrics

logger = logging.getLogger("biosynseq.visualize")


def get_paint_df(fasta_path: Path, embed_path: Path) -> pd.DataFrame:
    """Collect a set of scalar arrays to paint with.

    Given a path to a fasta file, return a dataframe with information
    of the GC content and sequence length of each DNA sequence, as well
    as the molecular weight and isoelectric point of the protein translated
    from each DNA sequence.

    Parameters
    ----------
    fasta_path : Path
        Path to access fasta sequences.

    Returns
    -------
    pd.DataFrame
        Dataframe containing information of the GC content, sequence length,
        molecular weight, and isolelectric point derived from each DNA sequence.
    """
    # get DNA sequences
    dna_seqs = metrics.get_seqs_from_fasta(fasta_path)
    # clip DNA sequences to embedding length
    embed = np.load(embed_path)
    dna_seqs = dna_seqs[: len(embed)]
    # translate DNA to protein
    protein_seqs = metrics.dna_to_protein_seqs(dna_seqs)

    paint_df = pd.DataFrame(
        {
            "GC": metrics.gc_content(dna_seqs),
            "SequenceLength": metrics.seq_length(dna_seqs),
            "MolecularWeight": metrics.molecular_weight(protein_seqs),
            "IsoelectricPoint": metrics.isoelectric_point(protein_seqs),
        }
    )
    return paint_df


def run_tsne(embed_data: np.ndarray) -> np.ndarray:
    """Given 2-dimensional sequence embeddings, return the transformed data using t-SNE.

    Parameters
    ----------
    embed_data : np.ndarray
        Sequence embeddings to be transformed by t-SNE. Must be 2-dimensional.

    Returns
    -------
    np.ndarray
        Transformed embeddings after running t-SNE.
    """
    from cuml.manifold import TSNE

    # embed_data must be 2D since rapidsai only supports 2D data
    model = TSNE(n_components=2, method="barnes_hut")
    data_proj = model.fit_transform(embed_data)
    return data_proj


def run_umap(
    embed_data: np.ndarray,
    n_neighbors: int = 15,
    min_dist: float = 0.1,
    spread: float = 1.0,
    random_state: int = 10,
) -> np.ndarray:
    """Given 2-dimensional sequence embeddings, return the transformed data using UMAP.

    Parameters
    ----------
    embed_data : np.ndarray
        Sequence embeddings to be transformed by UMAP. Must be 2-dimensional.
    n_neighbors : int
        The size of local neighborhood (in terms of number of neighboring sample points)
        used for manifold approximation. Larger values result in more global views of the
        manifold, while smaller values result in more local data being preserved.
        In general values should be in the range 2 to 100.
    min_dist : float
        The effective minimum distance between embedded points. Smaller values will result
        in a more clustered/clumped embedding where nearby points on the manifold are drawn
        closer together, while larger values will result on a more even dispersal of points.
        The value should be set relative to the spread value, which determines the scale at
        which embedded points will be spread out.
    spread : float
        The effective scale of embedded points. In combination with min_dist this determines
        how clustered/clumped the embedded points are.
    random_state : int
        The seed used by the random number generator during embedding initialization and
        during sampling used by the optimizer.

    Returns
    -------
    np.ndarray
        Transformed embeddings after running UMAP.
    """
    from cuml.manifold import UMAP

    # embed_data must be 2D since rapidsai only supports 2D data
    model = UMAP(
        n_neighbors=n_neighbors,
        min_dist=min_dist,
        spread=spread,
        random_state=random_state,
    )
    data_proj = model.fit_transform(embed_data)
    return data_proj


def plot_cluster(
    data_proj: np.ndarray,
    paint: np.ndarray,
    paint_name: str,
    save_dir: Path,
    file_name_ending: str = "",
    cmap: str = "plasma",
) -> pd.DataFrame:
    """Plot a scatter plot and save it as a png image to the specified directory, save_dir.

    Parameters
    ----------
    data_proj : np.ndarray
        Coordinates of the scatter points to be plotted.
    paint : np.ndarray
        Values of each scatter point.
    paint_name : str
        Name of the scatter plot.
    save_dir : Path
        Path to save plots. Must be a directory.
    file_name_ending : str
        Ending of the file name to specify the type of plot.
    cmap : str, optional
        Colormap to visualize, by default "plasma."

    Returns
    -------
    pd.DataFrame
        Dataframe with plotting coordinates and plotting values.

    Raises
    ------
    ValueError
        If the given save_dir is not a directory.
    """
    if not save_dir.is_dir():
        raise ValueError(f"{save_dir} is not a directory!")

    df = pd.DataFrame(
        {
            "z0": data_proj[:, 0],
            "z1": data_proj[:, 1],
            paint_name: paint[: data_proj.shape[0]],
        }
    )
    ax = df.plot.scatter(x="z0", y="z1", c=paint_name, colormap=cmap, alpha=0.4)
    fig = ax.get_figure()
    fig.show()

    # save each plot as a separate png image in the specified directory, save_dir
    fig.savefig(save_dir / f"{paint_name}_{file_name_ending}.png", dpi=300)
    return df


def plot_cluster_subplots(
    data_proj: np.ndarray,
    paint_df: pd.DataFrame,
    save_dir: Path,
    file_name_ending: str = "",
    cmap: str = "plasma",
) -> Dict[str, pd.DataFrame]:
    """Plot scatter plots as subplots and save the collective plot in the specified
    directory, save_dir.

    Parameters
    ----------
    data_proj : np.ndarray
        Coordinates of the scatter points to be plotted. Coordinates are the same for
        each of the subplots.
    paint_df : pd.DataFrame
        Dataframe containing values of each scatter point for each of the subplots.
    save_dir : Path
        Path to save plots. Must be a directory.
    file_name_ending : str
        Ending of the file name to specify the type of plot.
    cmap : str, optional
        Colormap to visualize, by default "plasma."

    Returns
    -------
    Dict[str, pd.DataFrame]
        Dataframes with plotting coordinates and plotting values.

    Raises
    ------
    ValueError
        If the given save_dir is not a directory.
    """
    if not save_dir.is_dir():
        raise ValueError(f"{save_dir} is not a directory!")

    df_dict = {}
    nrows = 2
    ncols = 2
    plt.figure(figsize=(15, 12))

    for n, key in enumerate(paint_df):
        paint_name = key
        paint = paint_df[key].values

        # create new dataframe for the subplot
        df = pd.DataFrame(
            {
                "z0": data_proj[:, 0],
                "z1": data_proj[:, 1],
                paint_name: paint[: data_proj.shape[0]],
            }
        )
        df_dict[key] = df

        # add subplot
        ax = plt.subplot(nrows, ncols, n + 1)
        df.plot.scatter(x="z0", y="z1", ax=ax, c=paint_name, colormap=cmap, alpha=0.4)
        fig = ax.get_figure()
        fig.show()
        plt.tight_layout()

    # save each plot as a collective image with subplots in the specified directory, save_dir
    fig.savefig(save_dir / f"SeqMetrics_{file_name_ending}.png", dpi=300)
    return df_dict


def get_cluster(
    embed_data: np.ndarray,
    paint_df: pd.DataFrame,
    save_dir: Path,
    tsne_umap: str = "umap",
    get_subplots: bool = False,
    umap_n_neighbors: int = 15,
    umap_min_dist: float = 0.1,
    umap_spread: float = 1.0,
    umap_random_state: int = 10,
) -> Dict[str, pd.DataFrame]:
    """Given 2-dimensional sequence embeddings and sequence metrics dataframe,
    plot and save t-SNE or UMAP visualizations to specified directory.

    Parameters
    ----------
    embed_data : np.ndarray
        Sequence embeddings to be transformed by t-SNE or UMAP. Must be 2-dimensional.
    paint_df : pd.DataFrame
        Dataframe containing information of sequence metrics for each DNA sequence.
    save_dir : Path
        Path to save plots. Must be a directory.
    tsne_umap : str
        "tsne" or "umap" to specify the type of cluster plot, by default "umap."
    get_subplots : bool, optional
        True: save plots as a collective image with subplots;
        False: save plots as separate images.
    n_neighbors : int
        The size of local neighborhood (in terms of number of neighboring sample points)
        used for manifold approximation. Larger values result in more global views of the
        manifold, while smaller values result in more local data being preserved.
        In general values should be in the range 2 to 100.
    min_dist : float
        The effective minimum distance between embedded points. Smaller values will result
        in a more clustered/clumped embedding where nearby points on the manifold are drawn
        closer together, while larger values will result on a more even dispersal of points.
        The value should be set relative to the spread value, which determines the scale at
        which embedded points will be spread out.
    spread : float
        The effective scale of embedded points. In combination with min_dist this determines
        how clustered/clumped the embedded points are.
    random_state : int
        The seed used by the random number generator during embedding initialization and
        during sampling used by the optimizer.

    Returns
    -------
    Dict[str, pd.DataFrame]
        Dataframes with plotting values.
    """
    if tsne_umap == "tsne":
        data_proj = run_tsne(embed_data=embed_data)
    else:
        data_proj = run_umap(
            embed_data=embed_data,
            n_neighbors=umap_n_neighbors,
            min_dist=umap_min_dist,
            spread=umap_spread,
            random_state=umap_random_state,
        )

    if get_subplots:
        return plot_cluster_subplots(
            data_proj=data_proj,
            paint_df=paint_df,
            save_dir=save_dir,
            file_name_ending=tsne_umap,
        )
    return {
        str(key): plot_cluster(
            data_proj=data_proj,
            paint=paint_df[key].values,
            paint_name=str(key),
            save_dir=save_dir,
            file_name_ending=tsne_umap,
        )
        for key in paint_df
    }


def plot_metrics_hist(
    paint_dfs: List[pd.DataFrame], labels: List[str], save_dir: Path = Path("")
) -> None:
    """Plot the sequence metrics histograms across generated, test, validation, and/or
    training sequences, with each subplot representing a metric, and save the plot to the
    specified directory.

    Parameters
    ----------
    paint_dfs : List[pd.DataFrame]
        List of painted dataframes containing the paint_df for each type of sequences.
    labels : List[str]
        List of labels containing the names of the type of sequences, in the order that these
        sequence types are arranged in paint_dfs.
    save_dir : Path
        Path to save the metrics histograms.

    Raises
    ------
    ValueError
        If the given save_dir is not a directory.
    """
    if not save_dir.is_dir():
        raise ValueError(f"{save_dir} is not a directory!")

    ncols = 2
    nrows = int(np.ceil(len(paint_dfs[0].columns) / 2))
    plt.figure(figsize=(15, 12))  # width, height

    for n, key in enumerate(paint_dfs[0]):
        plt.subplot(nrows, ncols, n + 1)
        for i in range(len(paint_dfs)):
            plt.hist(paint_dfs[i][key], bins=None, alpha=0.5, label=labels[i], log=True)
        plt.legend(loc="upper left")
        plt.title(key)

    plt.savefig(save_dir / "metrics_hist.png", dpi=300)

    print(f"Metrics histogram plot has been saved to {save_dir}.")


def plot_embed_dist_vs_align_score(
    avg_scores_df: pd.DataFrame,
    save_dir: Path,
    alignment_type: str = "global",
    plot_title: str = "",
) -> None:
    """Plot the Pairwise Alignment Score (Global or Local) vs. Embedding L2 Distance,
    and save the plot to the specified directory.

    Parameters
    ----------
    avg_scores_df : pd.DataFrame
        Three-column dataframe comparing the average L2 distance,
    standard deviation of the L2 distance, and the pairwise alignment scores.
    save_dir : Path
        Path to save the Pairwise Alignment Score vs. Embedding L2 Distance plot. Must be a directory.
    alignment_type : str, optional
        "global" or "local", by default "global."

    Raises
    ------
    ValueError
        If alignment_type is neither "global" nor "local."
    ValueError
        If the given save_dir is not a directory.
    """
    if not save_dir.is_dir():
        raise ValueError(f"{save_dir} is not a directory!")

    align_key = metrics._get_alignment_name(alignment_type)

    lower_bound = avg_scores_df["avg_embed_dist"] - avg_scores_df["stdev_embed_dist"]
    upper_bound = avg_scores_df["avg_embed_dist"] + avg_scores_df["stdev_embed_dist"]

    plt.plot(
        avg_scores_df[align_key],
        avg_scores_df["avg_embed_dist"],
        linewidth=3,
        label="avg embed dist",
    )
    plt.fill_between(
        avg_scores_df[align_key],
        lower_bound,
        upper_bound,
        alpha=0.3,
        label="stdev embed dist",
    )
    plt.ylabel("Embedding L2 Distance", fontsize=14)
    plt.xlabel(align_key, fontsize=14)
    plt.title(plot_title)
    plt.xticks(fontsize=14)
    plt.yticks(fontsize=14)
    plt.legend()

    plt.savefig(save_dir / "Embed_dist_vs_align_score.png", dpi=300)

    print(f"Embedding distance vs. alignment score plot has been saved to {save_dir}.")


def plot_align_hist_mean_max_min(
<<<<<<< HEAD
    scores_matrix: np.ndarray, save_path: Path = Path(""), plot_title: str = ""
) -> None:
    if not save_path.is_dir():
        raise ValueError(f"{save_path} is not a directory!")
=======
    scores_matrix: np.ndarray, save_dir: Path = Path(""), plot_title: str = ""
) -> Dict[str, np.ndarray]:
    """Plot a histogram showing the distributions of mean, max, and min alignment scores
    between the alignment of two collections of sequences.

    Parameters
    ----------
    scores_matrix : np.ndarray
        Alignment scores matrix aligning two collections of sequences seqs1 and seqs2.
        Matrix should have the dimension M * N, where M is the length of seqs1, and N
        is the length of seqs2.
    save_dir : Path, optional
        Directory to save the histogram, by default Path("").
    plot_title : str, optional
        Title of the histogram, by default "".

    Returns
    -------
    Dict[str, np.ndarray]
        Dictionary of mean, max, and min alignment scores

    Raises
    ------
    ValueError
        If the given save_dir is not a directory.
    """
    if not save_dir.is_dir():
        raise ValueError(f"{save_dir} is not a directory!")
>>>>>>> 54cbeeab

    # compute the mean, max, min alignment score values
    mean_scores = metrics.get_mean_align_scores(scores_matrix)
    max_scores = metrics.get_max_align_scores(scores_matrix)
    min_scores = metrics.get_min_align_scores(scores_matrix)

    plt.hist(mean_scores, bins=None, alpha=0.5, label="mean")
    plt.hist(max_scores, bins=None, alpha=0.5, label="max")
    plt.hist(min_scores, bins=None, alpha=0.5, label="min")
    plt.xlabel("Alignment Score")
    plt.ylabel("Counts")
    plt.title(plot_title)
    plt.legend()

<<<<<<< HEAD
    plt.savefig(save_path / "histogram_align_mean_max_min.png", dpi=300)

    print(f"Histogram align mean max min plot has been saved to {save_path}.")
=======
    plt.savefig(save_dir / ("histogram_align_mean_max_min.png"), dpi=300)

    print(f"Histogram align mean-max-min plot has been saved to {save_dir}.")

    # save the mean/max/min scores and return them in a dictionary
    scores_dict = {}
    scores_dict["mean"] = mean_scores
    scores_dict["max"] = max_scores
    scores_dict["min"] = min_scores
    return scores_dict
>>>>>>> 54cbeeab


def parse_args() -> Namespace:
    """Parse command line arguments.

    Returns
    -------
    Namespace
        Parsed arguments.
    """
    parser = ArgumentParser(description="Visualize synthetic sequences.")
    parser.add_argument(
        "--mode",
        type=str,
        required=True,
        help="Allowed inputs: tsne, umap, align_plot, align_hist_mean_max_min",
    )
    parser.add_argument(
        "--embed_path",
        type=Path,
        required=True,
        help="Path to access embeddings. Embeddings could be for training, validation, testing, or generated sequences.",
    )
    parser.add_argument(
        "--fasta_path", type=Path, required=True, help="Path to access fasta sequences."
    )
    parser.add_argument(
        "--embed_path2",
        type=Path,
        help="Path to access embeddings for a second set of sequences. Embeddings could be for training, validation, testing, or generated sequences.",
    )
    parser.add_argument(
        "--fasta_path2", type=Path, help="Path to access a second set of fasta sequences."
    )
    parser.add_argument(
        "--save_dir",
        type=Path,
        help="Directory to save plots.",
    )
    parser.add_argument(
        "--get_subplots",
        type=bool,
        help="True: save t-SNE or UMAP plots as a collective image with subplots; False: save t-SNE or UMAP plots as separate images.",
    )
    parser.add_argument(
        "--umap_n_neighbors",
        default=15,
        type=int,
        help="Size of local neighborhood (in terms of the number of neighboring sample points) to run UMAP.",
    )
    parser.add_argument(
        "--umap_min_dist",
        default=0.1,
        type=float,
        help="Effective minimum distance between embedded points to run UMAP.",
    )
    parser.add_argument(
        "--umap_spread",
        default=1.0,
        type=float,
        help="Effective scale of embedded points to run UMAP.",
    )
    parser.add_argument(
        "--umap_random_state",
        default=10,
        type=int,
        help="Seed used by the random number generator during embedding initialization and during sampling used by the optimizer to run UMAP.",
    )
    parser.add_argument(
        "--plot_title",
        default="",
        type=str,
        help="Title for embed dist vs. align score plot OR for histogram of mean/max/min alignment scores.",
    )
    parser.add_argument(
        "--alignment_type", default="global", type=str, help="global or local"
    )
    parser.add_argument(
        "--num_workers",
        default=1,
        type=int,
        help="Number of concurrent processes of execution.",
    )
    parser.add_argument(
        "--match_score",
        default=1.0,
        type=float,
        help="Match score to calculate global or local alignment scores using Align.PairwiseAligner.",
    )
    parser.add_argument(
        "--mismatch_score",
        default=0.0,
        type=float,
        help="Mismatch score to calculate to calculate global or local alignment scores using Align.PairwiseAligner.",
    )
    parser.add_argument(
        "--open_gap_score",
        default=0.0,
        type=float,
        help="Open gap score to calculate to calculate global or local alignment scores using Align.PairwiseAligner.",
    )
    parser.add_argument(
        "--extend_gap_score",
        default=0.0,
        type=float,
        help="Extend gap score to calculate to calculate global or local alignment scores using Align.PairwiseAligner.",
    )
    
    return parser.parse_args()


def main() -> None:
    """Visualize synthetic sequences.

    Parameters
    ----------
    args : Namespace
        Parsed arguments.

    Raises
    ------
    ValueError
        If user wanted to generate t-SNE or UMAP plots but did not specify the path
        to save these plots.
    ValueError
        If user wanted to generate an embed dist vs. align score plot but did not
        specify the path to save the plot.
    ValueError
        If mode is invalid.
    """
    if args.save_dir is None:
        raise ValueError("save_dir is not specified.")

    if (args.mode == "tsne") or (args.mode == "umap"):
        embed_avg = metrics.get_embed_avg(args.embed_path)
        paint_df = get_paint_df(args.fasta_path, args.embed_path)
        get_cluster(
            embed_data=embed_avg,
            paint_df=paint_df,
            save_dir=args.save_dir,
            tsne_umap=args.mode,
            get_subplots=args.get_subplots,
            umap_n_neighbors=args.umap_n_neighbors,
            umap_min_dist=args.umap_min_dist,
            umap_spread=args.umap_spread,
            umap_random_state=args.umap_random_state,
        )
        print(f"Cluster plots have been saved to {args.save_dir}.")
    elif args.mode == "align_plot":
        """
        required argparse arguments to pass through:
        --save_dir
        --mode
        --embed_path
        --fasta_path
        --alignment_type
        --plot_title (default="")
        --num_workers (default=1)
        --match_score (default=1.0)
        --mismatch_score (default=0.0)
        --open_gap_score (default=0.0)
        --extend_gap_score (default=0.0)
        """
        embed_avg = metrics.get_embed_avg(args.embed_path)
        dna_seqs = metrics.get_seqs_from_fasta(args.fasta_path)
        embed = np.load(args.embed_path)
        dna_seqs = dna_seqs[: len(embed)]  # clip DNA sequence to embedding length
        protein_seqs = metrics.dna_to_protein_seqs(dna_seqs)
        protein_align_scores_matrix = metrics.alignment_scores_parallel(
            seqs1_rec=protein_seqs,
            seqs2_rec=protein_seqs,
            alignment_type=args.alignment_type,
            num_workers=args.num_workers,
            match_score=args.match_score,
            mismatch_score=args.mismatch_score,
            open_gap_score=args.open_gap_score,
            extend_gap_score=args.extend_gap_score,
        )
        scores_df = metrics.get_scores_df(
            embed_avg=embed_avg,
            scores_matrix=protein_align_scores_matrix,
            alignment_type=args.alignment_type,
        )
        avg_scores_df = metrics.get_avg_scores_df(
            scores_df=scores_df,
            alignment_type=args.alignment_type,
        )
        plot_embed_dist_vs_align_score(
            avg_scores_df=avg_scores_df,
            save_dir=args.save_dir,
            alignment_type=args.alignment_type,
            plot_title=args.plot_title,
        )
    elif args.mode=="align_hist_mean_max_min":
        """
        required argparse arguments to pass through:
        --save_dir
        --mode
        --embed_path
        --fasta_path
        --embed_path2
        --fasta_path2
        --alignment_type
        --plot_title (default="")
        --num_workers (default=1)
        --match_score (default=1.0)
        --mismatch_score (default=0.0)
        --open_gap_score (default=0.0)
        --extend_gap_score (default=0.0)
        """
        # get the protein sequences for the first set of nucleotide sequences
        dna_seqs1 = metrics.get_seqs_from_fasta(args.fasta_path)
        embed1 = np.load(args.embed_path)
        dna_seqs1 = dna_seqs1[: len(embed1)]  # clip DNA sequence to embedding length
        protein_seqs1 = metrics.dna_to_protein_seqs(dna_seqs1)

        # get the protein sequences for the second set of nucleotide sequences
        dna_seqs2 = metrics.get_seqs_from_fasta(args.fasta_path2)
        embed2 = np.load(args.embed_path2)
        dna_seqs2 = dna_seqs2[: len(embed2)]  # clip DNA sequence to embedding length
        protein_seqs2 = metrics.dna_to_protein_seqs(dna_seqs2)

        # compute pairwise alignment scores matrix
        proteins12_align_scores_matrix = metrics.alignment_scores_parallel(
            seqs1_rec=protein_seqs1,
            seqs2_rec=protein_seqs2,
            alignment_type=args.alignment_type,
            num_workers=args.num_workers,
            match_score=args.match_score,
            mismatch_score=args.mismatch_score,
            open_gap_score=args.open_gap_score,
            extend_gap_score=args.extend_gap_score,
        )

        # plot the histogram distributions of mean, max, and min alignment scores
        plot_align_hist_mean_max_min(proteins12_align_scores_matrix, save_dir=args.save_dir, plot_title=args.plot_title)
    else:
        raise ValueError(f"Invalid mode: {args.mode}")


if __name__ == "__main__":
    args = parse_args()
    main()<|MERGE_RESOLUTION|>--- conflicted
+++ resolved
@@ -424,12 +424,6 @@
 
 
 def plot_align_hist_mean_max_min(
-<<<<<<< HEAD
-    scores_matrix: np.ndarray, save_path: Path = Path(""), plot_title: str = ""
-) -> None:
-    if not save_path.is_dir():
-        raise ValueError(f"{save_path} is not a directory!")
-=======
     scores_matrix: np.ndarray, save_dir: Path = Path(""), plot_title: str = ""
 ) -> Dict[str, np.ndarray]:
     """Plot a histogram showing the distributions of mean, max, and min alignment scores
@@ -458,7 +452,6 @@
     """
     if not save_dir.is_dir():
         raise ValueError(f"{save_dir} is not a directory!")
->>>>>>> 54cbeeab
 
     # compute the mean, max, min alignment score values
     mean_scores = metrics.get_mean_align_scores(scores_matrix)
@@ -473,22 +466,13 @@
     plt.title(plot_title)
     plt.legend()
 
-<<<<<<< HEAD
-    plt.savefig(save_path / "histogram_align_mean_max_min.png", dpi=300)
-
-    print(f"Histogram align mean max min plot has been saved to {save_path}.")
-=======
-    plt.savefig(save_dir / ("histogram_align_mean_max_min.png"), dpi=300)
+    plt.savefig(save_dir / "histogram_align_mean_max_min.png", dpi=300)
 
     print(f"Histogram align mean-max-min plot has been saved to {save_dir}.")
 
     # save the mean/max/min scores and return them in a dictionary
-    scores_dict = {}
-    scores_dict["mean"] = mean_scores
-    scores_dict["max"] = max_scores
-    scores_dict["min"] = min_scores
+    scores_dict = {"mean": mean_scores, "max": max_scores, "min": min_scores}
     return scores_dict
->>>>>>> 54cbeeab
 
 
 def parse_args() -> Namespace:
@@ -521,7 +505,9 @@
         help="Path to access embeddings for a second set of sequences. Embeddings could be for training, validation, testing, or generated sequences.",
     )
     parser.add_argument(
-        "--fasta_path2", type=Path, help="Path to access a second set of fasta sequences."
+        "--fasta_path2",
+        type=Path,
+        help="Path to access a second set of fasta sequences.",
     )
     parser.add_argument(
         "--save_dir",
@@ -596,7 +582,7 @@
         type=float,
         help="Extend gap score to calculate to calculate global or local alignment scores using Align.PairwiseAligner.",
     )
-    
+
     return parser.parse_args()
 
 
@@ -682,7 +668,7 @@
             alignment_type=args.alignment_type,
             plot_title=args.plot_title,
         )
-    elif args.mode=="align_hist_mean_max_min":
+    elif args.mode == "align_hist_mean_max_min":
         """
         required argparse arguments to pass through:
         --save_dir
@@ -724,7 +710,11 @@
         )
 
         # plot the histogram distributions of mean, max, and min alignment scores
-        plot_align_hist_mean_max_min(proteins12_align_scores_matrix, save_dir=args.save_dir, plot_title=args.plot_title)
+        plot_align_hist_mean_max_min(
+            proteins12_align_scores_matrix,
+            save_dir=args.save_dir,
+            plot_title=args.plot_title,
+        )
     else:
         raise ValueError(f"Invalid mode: {args.mode}")
 
